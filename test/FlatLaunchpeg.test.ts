import { config as hardhatConfig, ethers, network } from 'hardhat'
import { expect } from 'chai'
import { getDefaultLaunchpegConfig, Phase, LaunchpegConfig, initializePhasesFlatLaunchpeg } from './utils/helpers'
import { ContractFactory, Contract, BigNumber } from 'ethers'
import { SignerWithAddress } from '@nomiclabs/hardhat-ethers/signers'
import { duration } from './utils/time'

describe('FlatLaunchpeg', () => {
  let flatLaunchpegCF: ContractFactory
  let flatLaunchpeg: Contract

  let config: LaunchpegConfig

  let signers: SignerWithAddress[]
  let dev: SignerWithAddress
  let alice: SignerWithAddress
  let bob: SignerWithAddress
  let projectOwner: SignerWithAddress
  let royaltyReceiver: SignerWithAddress

  before(async () => {
    flatLaunchpegCF = await ethers.getContractFactory('FlatLaunchpeg')

    signers = await ethers.getSigners()
    dev = signers[0]
    alice = signers[1]
    bob = signers[2]
    projectOwner = signers[3]
    royaltyReceiver = signers[4]

    await network.provider.request({
      method: 'hardhat_reset',
      params: [
        {
          live: false,
          saveDeployments: true,
          tags: ['test', 'local'],
        },
      ],
    })
  })

  const deployFlatLaunchpeg = async () => {
    flatLaunchpeg = await flatLaunchpegCF.deploy()
    await flatLaunchpeg.initialize(
      'JoePEG',
      'JOEPEG',
      projectOwner.address,
      royaltyReceiver.address,
      config.maxBatchSize,
      config.collectionSize,
      config.amountForDevs,
      config.amountForAllowlist
    )
  }

  beforeEach(async () => {
    config = { ...(await getDefaultLaunchpegConfig()) }
    await deployFlatLaunchpeg()
  })

  describe('Initialization', () => {
    it('Should not allow collection size to be 0', async () => {
      config.collectionSize = 0
      config.batchRevealSize = 0
      await expect(deployFlatLaunchpeg()).to.be.revertedWith('Launchpeg__LargerCollectionSizeNeeded()')
    })

    it('Phases can be updated', async () => {
      await initializePhasesFlatLaunchpeg(flatLaunchpeg, config, Phase.NotStarted)

      config.allowlistStartTime = config.allowlistStartTime.add(120)
      await initializePhasesFlatLaunchpeg(flatLaunchpeg, config, Phase.NotStarted)
      expect(await flatLaunchpeg.allowlistStartTime()).to.be.eq(config.allowlistStartTime)
    })

    it('Sale dates should be correct', async () => {
      config.allowlistStartTime = BigNumber.from(0)
      await expect(initializePhasesFlatLaunchpeg(flatLaunchpeg, config, Phase.Allowlist)).to.be.revertedWith(
        'Launchpeg__InvalidStartTime()'
      )
    })

    it('Public sale must happen after allowlist', async () => {
      config.publicSaleStartTime = config.allowlistStartTime.sub(duration.minutes(20))

      await expect(initializePhasesFlatLaunchpeg(flatLaunchpeg, config, Phase.Allowlist)).to.be.revertedWith(
        'Launchpeg__PublicSaleBeforeAllowlist()'
      )
    })

    it('Public sale end time must be after public sale start time', async () => {
      config.publicSaleEndTime = config.publicSaleStartTime.sub(duration.minutes(20))

      await expect(initializePhasesFlatLaunchpeg(flatLaunchpeg, config, Phase.Allowlist)).to.be.revertedWith(
        'Launchpeg__PublicSaleEndBeforePublicSaleStart()'
      )
    })

    it('Allowlist price should be lower than Public sale', async () => {
      config.flatAllowlistSalePrice = config.flatAllowlistSalePrice.mul(10)
      await expect(initializePhasesFlatLaunchpeg(flatLaunchpeg, config, Phase.NotStarted)).to.be.revertedWith(
        'Launchpeg__InvalidAllowlistPrice()'
      )
    })

    it('Should allow 0 batch reveal size', async () => {
      config.batchRevealSize = 0
      await initializePhasesFlatLaunchpeg(flatLaunchpeg, config, Phase.NotStarted)
      expect(await flatLaunchpeg.revealBatchSize()).to.eq(0)
    })

    it('Should not allow invalid reveal batch size', async () => {
      config.batchRevealSize = config.batchRevealSize + 1
      await expect(initializePhasesFlatLaunchpeg(flatLaunchpeg, config, Phase.NotStarted)).to.be.revertedWith(
        'Launchpeg__InvalidBatchRevealSize()'
      )
    })

    it('Should not allow invalid reveal start time', async () => {
      config.batchRevealStart = config.batchRevealStart.add(8_640_000)
      await expect(initializePhasesFlatLaunchpeg(flatLaunchpeg, config, Phase.NotStarted)).to.be.revertedWith(
        'Launchpeg__InvalidRevealDates()'
      )
    })

    it('Should not allow invalid reveal interval', async () => {
      config.batchRevealInterval = config.batchRevealInterval.add(864_000)
      await expect(initializePhasesFlatLaunchpeg(flatLaunchpeg, config, Phase.NotStarted)).to.be.revertedWith(
        'Launchpeg__InvalidRevealDates()'
      )
    })

    it('Reverts when setting allowlist start time before phases are initialized', async () => {
      const newAllowlistStartTime = config.allowlistStartTime.sub(duration.minutes(30))
      await expect(flatLaunchpeg.setAllowlistStartTime(newAllowlistStartTime)).to.be.revertedWith(
        'Launchpeg__NotInitialized()'
      )
    })

    it('Reverts when setting public sale start time before phases are initialized', async () => {
      const newPublicSaleStartTime = config.publicSaleStartTime.sub(duration.minutes(30))
      await expect(flatLaunchpeg.setPublicSaleStartTime(newPublicSaleStartTime)).to.be.revertedWith(
        'Launchpeg__NotInitialized()'
      )
    })

    it('Reverts when setting public sale end time before phases are initialized', async () => {
      const newPublicSaleEndTime = config.publicSaleEndTime.sub(duration.minutes(30))
      await expect(flatLaunchpeg.setPublicSaleEndTime(newPublicSaleEndTime)).to.be.revertedWith(
        'Launchpeg__NotInitialized()'
      )
    })
  })

  describe('Project owner mint', () => {
    it('Mint', async () => {
      await flatLaunchpeg.connect(projectOwner).devMint(config.amountForDevs)
      expect(await flatLaunchpeg.balanceOf(projectOwner.address)).to.eq(config.amountForDevs)
    })

    it('Only dev can mint', async () => {
      await expect(flatLaunchpeg.connect(alice).devMint(1)).to.be.revertedWith(
        'SafeAccessControlEnumerableUpgradeable__SenderMissingRoleAndIsNotOwner'
      )
    })

    it('Mint after project owner changes', async () => {
      await flatLaunchpeg.connect(dev).grantRole(flatLaunchpeg.PROJECT_OWNER_ROLE(), alice.address)
      await flatLaunchpeg.connect(alice).devMint(config.amountForDevs)
      expect(await flatLaunchpeg.balanceOf(alice.address)).to.eq(config.amountForDevs)
    })
  })

  describe('Allowlist phase', () => {
    it('One NFT is transfered when user is on allowlist', async () => {
      await initializePhasesFlatLaunchpeg(flatLaunchpeg, config, Phase.Allowlist)

      await flatLaunchpeg.connect(dev).seedAllowlist([bob.address], [1])
      await flatLaunchpeg.connect(bob).allowlistMint(1, { value: config.flatAllowlistSalePrice })
      expect(await flatLaunchpeg.balanceOf(bob.address)).to.eq(1)
    })

    it('Mint reverts when not started yet', async () => {
      await initializePhasesFlatLaunchpeg(flatLaunchpeg, config, Phase.NotStarted)

      await expect(flatLaunchpeg.connect(bob).allowlistMint(1)).to.be.revertedWith('Launchpeg__WrongPhase()')
    })

    it('Mint reverts when the allowlist sale is over', async () => {
      await initializePhasesFlatLaunchpeg(flatLaunchpeg, config, Phase.PublicSale)

      await expect(flatLaunchpeg.connect(bob).allowlistMint(1)).to.be.revertedWith('Launchpeg__WrongPhase()')
    })

    it('Mint reverts when user tries to mint more NFTs than allowed', async () => {
      await initializePhasesFlatLaunchpeg(flatLaunchpeg, config, Phase.Allowlist)
      const price = config.flatAllowlistSalePrice

      await flatLaunchpeg.connect(dev).seedAllowlist([bob.address], [2])
      await flatLaunchpeg.connect(bob).allowlistMint(1, { value: price.mul(2) }) // intentionally sending more AVAX to test refund
      await flatLaunchpeg.connect(bob).allowlistMint(1, { value: price })

      await expect(flatLaunchpeg.connect(bob).allowlistMint(1, { value: price })).to.be.revertedWith(
        'Launchpeg__NotEligibleForAllowlistMint()'
      )
      expect(await flatLaunchpeg.balanceOf(bob.address)).to.eq(2)
    })

    it('Mint reverts when the caller is not on allowlist during mint phase', async () => {
      await initializePhasesFlatLaunchpeg(flatLaunchpeg, config, Phase.Allowlist)
      await expect(flatLaunchpeg.connect(bob).allowlistMint(1)).to.be.revertedWith(
        'Launchpeg__NotEligibleForAllowlistMint()'
      )
    })

    it("Mint reverts when the caller didn't send enough AVAX", async () => {
      await initializePhasesFlatLaunchpeg(flatLaunchpeg, config, Phase.Allowlist)
      await flatLaunchpeg.connect(dev).seedAllowlist([alice.address], [1])
      await expect(flatLaunchpeg.connect(alice).allowlistMint(1)).to.be.revertedWith('Launchpeg__NotEnoughAVAX(0)')
    })

    it('Seed allowlist reverts when addresses does not match numSlots length', async () => {
      await expect(flatLaunchpeg.connect(dev).seedAllowlist([alice.address, bob.address], [1])).to.be.revertedWith(
        'Launchpeg__WrongAddressesAndNumSlotsLength()'
      )
    })

    it('Owner can set allowlist start time', async () => {
      let invalidAllowlistStartTime = BigNumber.from(0)
      const newAllowlistStartTime = config.allowlistStartTime.add(duration.minutes(30))
      await initializePhasesFlatLaunchpeg(flatLaunchpeg, config, Phase.Allowlist)
      await expect(flatLaunchpeg.connect(projectOwner).setAllowlistStartTime(newAllowlistStartTime)).to.be.revertedWith(
        'PendingOwnableUpgradeable__NotOwner()'
      )
      await expect(flatLaunchpeg.setAllowlistStartTime(invalidAllowlistStartTime)).to.be.revertedWith(
        'Launchpeg__InvalidStartTime()'
      )
      invalidAllowlistStartTime = config.publicSaleStartTime.add(duration.minutes(30))
      await expect(flatLaunchpeg.setAllowlistStartTime(invalidAllowlistStartTime)).to.be.revertedWith(
        'Launchpeg__PublicSaleBeforeAllowlist()'
      )
      await flatLaunchpeg.setAllowlistStartTime(newAllowlistStartTime)
      expect(await flatLaunchpeg.allowlistStartTime()).to.eq(newAllowlistStartTime)
    })

    it('Owner can set public sale start time', async () => {
      let invalidPublicSaleStartTime = config.allowlistStartTime.sub(duration.minutes(30))
      const newPublicSaleStartTime = config.publicSaleStartTime.sub(duration.minutes(30))
      await initializePhasesFlatLaunchpeg(flatLaunchpeg, config, Phase.Allowlist)
      await expect(
        flatLaunchpeg.connect(projectOwner).setPublicSaleStartTime(newPublicSaleStartTime)
<<<<<<< HEAD
      ).to.be.revertedWith('PendingOwnableUpgradeable__NotOwner()')
=======
      ).to.be.revertedWith('Ownable: caller is not the owner')
>>>>>>> c736d491
      await expect(flatLaunchpeg.setPublicSaleStartTime(invalidPublicSaleStartTime)).to.be.revertedWith(
        'Launchpeg__PublicSaleBeforeAllowlist()'
      )
      invalidPublicSaleStartTime = config.publicSaleEndTime.add(duration.minutes(30))
      await expect(flatLaunchpeg.setPublicSaleStartTime(invalidPublicSaleStartTime)).to.be.revertedWith(
        'Launchpeg__PublicSaleEndBeforePublicSaleStart()'
      )
      await flatLaunchpeg.setPublicSaleStartTime(newPublicSaleStartTime)
      expect(await flatLaunchpeg.publicSaleStartTime()).to.eq(newPublicSaleStartTime)
    })

    it('Owner can set public sale end time', async () => {
      const invalidPublicSaleEndTime = config.publicSaleStartTime.sub(duration.minutes(30))
      const newPublicSaleEndTime = config.publicSaleEndTime.sub(duration.minutes(30))
      await initializePhasesFlatLaunchpeg(flatLaunchpeg, config, Phase.Allowlist)
      await expect(flatLaunchpeg.connect(projectOwner).setPublicSaleEndTime(newPublicSaleEndTime)).to.be.revertedWith(
        'PendingOwnableUpgradeable__NotOwner()'
      )
      await expect(flatLaunchpeg.setPublicSaleEndTime(invalidPublicSaleEndTime)).to.be.revertedWith(
        'Launchpeg__PublicSaleEndBeforePublicSaleStart()'
      )
      await flatLaunchpeg.setPublicSaleEndTime(newPublicSaleEndTime)
      expect(await flatLaunchpeg.publicSaleEndTime()).to.eq(newPublicSaleEndTime)
    })

    it('Should allow owner to set reveal batch size', async () => {
      const invalidRevealBatchSize = 101
      const newRevealBatchSize = 100
      await initializePhasesFlatLaunchpeg(flatLaunchpeg, config, Phase.Allowlist)
      await expect(flatLaunchpeg.connect(projectOwner).setRevealBatchSize(newRevealBatchSize)).to.be.revertedWith(
        'PendingOwnableUpgradeable__NotOwner()'
      )
      await expect(flatLaunchpeg.setRevealBatchSize(invalidRevealBatchSize)).to.be.revertedWith(
        'Launchpeg__InvalidBatchRevealSize()'
      )
      await flatLaunchpeg.setRevealBatchSize(newRevealBatchSize)
      expect(await flatLaunchpeg.revealBatchSize()).to.eq(newRevealBatchSize)
    })

    it('Should allow owner to set reveal start time', async () => {
      const invalidRevealStartTime = config.batchRevealStart.add(duration.minutes(8_640_000))
      const newRevealStartTime = config.batchRevealStart.add(duration.minutes(30))
      await initializePhasesFlatLaunchpeg(flatLaunchpeg, config, Phase.Allowlist)
      await expect(flatLaunchpeg.connect(projectOwner).setRevealStartTime(newRevealStartTime)).to.be.revertedWith(
        'PendingOwnableUpgradeable__NotOwner()'
      )
      await expect(flatLaunchpeg.setRevealStartTime(invalidRevealStartTime)).to.be.revertedWith(
        'Launchpeg__InvalidRevealDates()'
      )
      await flatLaunchpeg.setRevealStartTime(newRevealStartTime)
      expect(await flatLaunchpeg.revealStartTime()).to.eq(newRevealStartTime)
    })

    it('Should allow owner to set reveal interval', async () => {
      const invalidRevealInterval = 864_001
      const newRevealInterval = config.batchRevealInterval.add(10)
      await initializePhasesFlatLaunchpeg(flatLaunchpeg, config, Phase.Allowlist)
      await expect(flatLaunchpeg.connect(projectOwner).setRevealInterval(newRevealInterval)).to.be.revertedWith(
        'PendingOwnableUpgradeable__NotOwner()'
      )
      await expect(flatLaunchpeg.setRevealInterval(invalidRevealInterval)).to.be.revertedWith(
        'Launchpeg__InvalidRevealDates()'
      )
      await flatLaunchpeg.setRevealInterval(newRevealInterval)
      expect(await flatLaunchpeg.revealInterval()).to.eq(newRevealInterval)
    })
  })

  describe('Public sale phase', () => {
    it('The correct amount of NFTs is transfered when the user mints', async () => {
      await initializePhasesFlatLaunchpeg(flatLaunchpeg, config, Phase.PublicSale)

      const quantity = 2
      const price = config.flatPublicSalePrice
      await flatLaunchpeg.connect(bob).publicSaleMint(quantity, { value: price.mul(quantity) })
      expect(await flatLaunchpeg.balanceOf(bob.address)).to.eq(2)
    })

    it('Mint reverts if sale not started', async () => {
      await initializePhasesFlatLaunchpeg(flatLaunchpeg, config, Phase.NotStarted)

      await expect(flatLaunchpeg.connect(alice).publicSaleMint(1)).to.be.revertedWith('Launchpeg__WrongPhase()')
    })

    it('Mint reverts during allowlist phase', async () => {
      await initializePhasesFlatLaunchpeg(flatLaunchpeg, config, Phase.Allowlist)

      await expect(flatLaunchpeg.connect(alice).publicSaleMint(1)).to.be.revertedWith('Launchpeg__WrongPhase()')
    })

    it('Mint reverts when public sale has ended', async () => {
      await initializePhasesFlatLaunchpeg(flatLaunchpeg, config, Phase.Ended)

      await expect(flatLaunchpeg.connect(alice).publicSaleMint(1)).to.be.revertedWith('Launchpeg__WrongPhase()')
    })

    it('Mint reverts when buy size > max allowed', async () => {
      await initializePhasesFlatLaunchpeg(flatLaunchpeg, config, Phase.PublicSale)
      await expect(flatLaunchpeg.connect(alice).publicSaleMint(6)).to.be.revertedWith('Launchpeg__CanNotMintThisMany()')
    })

    it('Mint reverts when not enough AVAX sent', async () => {
      await initializePhasesFlatLaunchpeg(flatLaunchpeg, config, Phase.PublicSale)
      await expect(flatLaunchpeg.connect(alice).publicSaleMint(2)).to.be.revertedWith('Launchpeg__NotEnoughAVAX(0)')
    })

    it('Mint reverts when maxSupply is reached', async () => {
      config.collectionSize = 10
      config.amountForDevs = 0
      config.amountForAllowlist = 0
      config.maxBatchSize = 10
      config.batchRevealSize = 10
      await deployFlatLaunchpeg()
      await initializePhasesFlatLaunchpeg(flatLaunchpeg, config, Phase.PublicSale)

      let quantity = 5
      const price = config.flatPublicSalePrice
      await flatLaunchpeg.connect(bob).publicSaleMint(quantity, { value: price.mul(quantity) })

      quantity = 6
      await expect(flatLaunchpeg.connect(alice).publicSaleMint(quantity)).to.be.revertedWith(
        'Launchpeg__MaxSupplyReached()'
      )

      quantity = 5
      await flatLaunchpeg.connect(bob).publicSaleMint(quantity, { value: price.mul(quantity) })

      quantity = 1
      await expect(flatLaunchpeg.connect(alice).publicSaleMint(quantity)).to.be.revertedWith('Launchpeg__WrongPhase()')
    })

    it('Mint reverts when address minted maxBatchSize', async () => {
      await initializePhasesFlatLaunchpeg(flatLaunchpeg, config, Phase.PublicSale)

      let quantity = config.maxBatchSize
      const price = config.flatPublicSalePrice
      await flatLaunchpeg.connect(bob).publicSaleMint(quantity, { value: price.mul(quantity) })

      quantity = 1
      await expect(
        flatLaunchpeg.connect(bob).publicSaleMint(quantity, { value: price.mul(quantity) })
      ).to.be.revertedWith('Launchpeg__CanNotMintThisMany()')
    })

    it('Owner can set public sale end time', async () => {
      const newPublicSaleEndTime = config.publicSaleEndTime.sub(duration.minutes(30))
      await initializePhasesFlatLaunchpeg(flatLaunchpeg, config, Phase.PublicSale)
      await flatLaunchpeg.setPublicSaleEndTime(newPublicSaleEndTime)
      expect(await flatLaunchpeg.publicSaleEndTime()).to.eq(newPublicSaleEndTime)
    })
  })

  describe('Transfers', () => {
    it('Owner of an NFT should be able to transfer it', async () => {
      await initializePhasesFlatLaunchpeg(flatLaunchpeg, config, Phase.PublicSale)

      const quantity = 2
      const price = config.flatPublicSalePrice
      await flatLaunchpeg.connect(bob).publicSaleMint(quantity, { value: price.mul(quantity) })
      expect(await flatLaunchpeg.ownerOf(1)).to.eq(bob.address)
      await flatLaunchpeg.connect(bob).transferFrom(bob.address, alice.address, 1)
      expect(await flatLaunchpeg.ownerOf(1)).to.eq(alice.address)
    })

    it('Owner of an NFT should be able to give allowance', async () => {
      await initializePhasesFlatLaunchpeg(flatLaunchpeg, config, Phase.PublicSale)

      const quantity = 2
      const price = config.flatPublicSalePrice
      await flatLaunchpeg.connect(bob).publicSaleMint(quantity, { value: price.mul(quantity) })

      await flatLaunchpeg.connect(bob).approve(alice.address, 1)
      await flatLaunchpeg.connect(alice).transferFrom(bob.address, alice.address, 1)
      expect(await flatLaunchpeg.ownerOf(1)).to.eq(alice.address)
    })

    it('TransferFrom with no allowance should fail', async () => {
      await initializePhasesFlatLaunchpeg(flatLaunchpeg, config, Phase.PublicSale)

      const quantity = 2
      const price = config.flatPublicSalePrice
      await flatLaunchpeg.connect(bob).publicSaleMint(quantity, { value: price.mul(quantity) })
      await expect(flatLaunchpeg.connect(alice).transferFrom(bob.address, alice.address, 1)).to.be.revertedWith(
        'TransferCallerNotOwnerNorApproved()'
      )
      expect(await flatLaunchpeg.ownerOf(1)).to.eq(bob.address)
    })
  })

  describe('Funds flow', () => {
    it('Owner can withdraw money', async () => {
      await initializePhasesFlatLaunchpeg(flatLaunchpeg, config, Phase.PublicSale)
      // For some reason the contract has some balance initially, for this particular test only
      const initialContractBalance = await ethers.provider.getBalance(flatLaunchpeg.address)

      await flatLaunchpeg.connect(alice).publicSaleMint(5, { value: config.flatPublicSalePrice.mul(5) })
      await flatLaunchpeg.connect(bob).publicSaleMint(4, { value: config.flatPublicSalePrice.mul(4) })

      const initialDevBalance = await dev.getBalance()

      await flatLaunchpeg.connect(dev).withdrawAVAX(dev.address)
      expect(await dev.getBalance()).to.be.closeTo(
        initialDevBalance.add(config.flatPublicSalePrice.mul(9).add(initialContractBalance)),
        ethers.utils.parseEther('0.01')
      )
    })

    it('Fee correctly sent to collector address', async () => {
      await initializePhasesFlatLaunchpeg(flatLaunchpeg, config, Phase.PublicSale)

      const feePercent = 200
      const feeCollector = bob
      await flatLaunchpeg.initializeJoeFee(feePercent, feeCollector.address)

      const total = config.flatPublicSalePrice.mul(5)
      await flatLaunchpeg.connect(alice).publicSaleMint(5, { value: config.flatPublicSalePrice.mul(5) })

      const fee = total.mul(feePercent).div(10000)
      const initialDevBalance = await dev.getBalance()
      const initialFeeCollectorBalance = await feeCollector.getBalance()
      await flatLaunchpeg.connect(dev).withdrawAVAX(dev.address)

      expect(await dev.getBalance()).to.be.closeTo(
        initialDevBalance.add(total.sub(fee)),
        ethers.utils.parseEther('0.01')
      )
      expect(await feeCollector.getBalance()).to.be.eq(initialFeeCollectorBalance.add(fee))
    })
  })

  after(async () => {
    await network.provider.request({
      method: 'hardhat_reset',
      params: [],
    })
  })
})<|MERGE_RESOLUTION|>--- conflicted
+++ resolved
@@ -250,11 +250,7 @@
       await initializePhasesFlatLaunchpeg(flatLaunchpeg, config, Phase.Allowlist)
       await expect(
         flatLaunchpeg.connect(projectOwner).setPublicSaleStartTime(newPublicSaleStartTime)
-<<<<<<< HEAD
       ).to.be.revertedWith('PendingOwnableUpgradeable__NotOwner()')
-=======
-      ).to.be.revertedWith('Ownable: caller is not the owner')
->>>>>>> c736d491
       await expect(flatLaunchpeg.setPublicSaleStartTime(invalidPublicSaleStartTime)).to.be.revertedWith(
         'Launchpeg__PublicSaleBeforeAllowlist()'
       )
