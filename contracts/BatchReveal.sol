--- conflicted
+++ resolved
@@ -104,7 +104,6 @@
     /// @param revealInterval New reveal interval
     event RevealIntervalSet(uint256 revealInterval);
 
-<<<<<<< HEAD
     /// @dev emitted on setVRF()
     /// @param _vrfCoordinator Chainlink coordinator address
     /// @param _keyHash Keyhash of the gas lane wanted
@@ -116,14 +115,13 @@
         uint64 _subscriptionId,
         uint32 _callbackGasLimit
     );
-=======
+
     modifier batchRevealInitialized() {
         if (!isBatchRevealInitialized()) {
             revert Launchpeg__BatchRevealNotInitialized();
         }
         _;
     }
->>>>>>> 6d8bacf6
 
     modifier revealNotStarted() {
         if (lastTokenRevealed != 0) {
@@ -139,7 +137,6 @@
         _;
     }
 
-<<<<<<< HEAD
     modifier onlyBaseLaunchpeg() {
         if (msg.sender != baseLaunchpeg) revert Launchpeg__Unauthorized();
         _;
@@ -158,44 +155,14 @@
     ) external override initializer {
         __Ownable_init();
 
+        baseLaunchpeg = _baseLaunchpeg;
         uint256 _collectionSize = IBaseLaunchpeg(_baseLaunchpeg)
             .collectionSize();
-
-        if (
-            (_revealBatchSize != 0 &&
-                (_collectionSize % _revealBatchSize != 0)) ||
-            _revealBatchSize > _collectionSize
-        ) {
-            revert Launchpeg__InvalidBatchRevealSize();
-        }
-        // We assume that if the reveal is more than 100 days in the future, that's a mistake
-        // Same if the reveal interval is longer than 10 days
-        if (
-            _revealStartTime > block.timestamp + 8_640_000 ||
-            _revealInterval > 864_000
-        ) {
-            revert Launchpeg__InvalidRevealDates();
-        }
-        baseLaunchpeg = _baseLaunchpeg;
-        revealBatchSize = _revealBatchSize;
-=======
-    /// @dev Initialize batch reveal configuration.
-    /// @param _collectionSize NFT collection size. Needs to be sent by child contract.
-    /// @param _revealBatchSize Reveal batch size. Set to 0 to disable batch reveal.
-    /// @param _revealStartTime Batch reveal start time in seconds
-    /// @param _revealInterval Batch reveal interval in seconds
-    function initializeBatchReveal(
-        uint256 _collectionSize,
-        uint256 _revealBatchSize,
-        uint256 _revealStartTime,
-        uint256 _revealInterval
-    ) internal {
->>>>>>> 6d8bacf6
         collectionSize = _collectionSize;
         intCollectionSize = int128(int256(_collectionSize));
-        _setRevealBatchSize(_revealBatchSize);
-        _setRevealStartTime(_revealStartTime);
-        _setRevealInterval(_revealInterval);
+        setRevealBatchSize(_revealBatchSize);
+        setRevealStartTime(_revealStartTime);
+        setRevealInterval(_revealInterval);
     }
 
     /// @notice Set the reveal batch size. Can only be set after
@@ -203,16 +170,11 @@
     /// been revealed.
     /// @dev Set to 0 to disable batch reveal
     /// @param _revealBatchSize New reveal batch size
-<<<<<<< HEAD
     function setRevealBatchSize(uint256 _revealBatchSize)
-        external
+        public
         override
         onlyOwner
-=======
-    function _setRevealBatchSize(uint256 _revealBatchSize)
-        internal
         batchRevealInitialized
->>>>>>> 6d8bacf6
         revealNotStarted
     {
         if (_revealBatchSize == 0) {
@@ -233,18 +195,12 @@
     /// @notice Set the batch reveal start time. Can only be set after
     /// batch reveal has been initialized and before a batch has
     /// been revealed.
-<<<<<<< HEAD
     /// @param _revealStartTime New batch reveal start time
     function setRevealStartTime(uint256 _revealStartTime)
-        external
+        public
         override
         onlyOwner
-=======
-    /// @param _revealStartTime New batch reveal start time in seconds
-    function _setRevealStartTime(uint256 _revealStartTime)
-        internal
         batchRevealInitialized
->>>>>>> 6d8bacf6
         revealNotStarted
     {
         // probably a mistake if the reveal is more than 100 days in the future
@@ -258,18 +214,12 @@
     /// @notice Set the batch reveal interval. Can only be set after
     /// batch reveal has been initialized and before a batch has
     /// been revealed.
-<<<<<<< HEAD
     /// @param _revealInterval New batch reveal interval
     function setRevealInterval(uint256 _revealInterval)
-        external
+        public
         override
         onlyOwner
-=======
-    /// @param _revealInterval New batch reveal interval in seconds
-    function _setRevealInterval(uint256 _revealInterval)
-        internal
         batchRevealInitialized
->>>>>>> 6d8bacf6
         revealNotStarted
     {
         // probably a mistake if reveal interval is longer than 10 days
@@ -508,11 +458,8 @@
     function hasBatchToReveal(uint256 _totalSupply)
         public
         view
-<<<<<<< HEAD
         override
         batchRevealEnabled
-=======
->>>>>>> 6d8bacf6
         returns (bool, uint256)
     {
         if (!isBatchRevealEnabled()) {
@@ -539,7 +486,6 @@
     /// @dev If using VRF, the reveal happens on the coordinator callback call
     /// @param _totalSupply Number of token already minted
     /// @return isRevealed Returns false if it is not possible to reveal the next batch
-<<<<<<< HEAD
     function revealNextBatch(uint256 _totalSupply)
         external
         override
@@ -547,9 +493,6 @@
         batchRevealEnabled
         returns (bool)
     {
-=======
-    function _revealNextBatch(uint256 _totalSupply) internal returns (bool) {
->>>>>>> 6d8bacf6
         uint256 batchNumber;
         bool canReveal;
         (canReveal, batchNumber) = hasBatchToReveal(_totalSupply);
@@ -616,15 +559,10 @@
         return revealBatchSize != 0;
     }
 
-    /// @dev Determines if batch reveal is initialized.
-<<<<<<< HEAD
-    function isBatchRevealInitialized() public view override returns (bool) {
-=======
-    /// Since the collection size is only set on intializeBatchReveal()
+    /// Since the collection size is only set on initialize()
     /// and the collection size cannot be 0, we assume a 0 value means
     /// the batch reveal configuration has not been initialized.
-    function isBatchRevealInitialized() internal view returns (bool) {
->>>>>>> 6d8bacf6
+    function isBatchRevealInitialized() public view override returns (bool) {
         return collectionSize != 0;
     }
 }