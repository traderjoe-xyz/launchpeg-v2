--- conflicted
+++ resolved
@@ -131,27 +131,7 @@
         uint256 _revealBatchSize,
         uint256 _revealStartTime,
         uint256 _revealInterval
-<<<<<<< HEAD
-    ) internal onlyInitializing {
-        if (
-            (_revealBatchSize != 0 &&
-                (_collectionSize % _revealBatchSize != 0)) ||
-            _revealBatchSize > _collectionSize
-        ) {
-            revert Launchpeg__InvalidBatchRevealSize();
-        }
-        // We assume that if the reveal is more than 100 days in the future, that's a mistake
-        // Same if the reveal interval is longer than 10 days
-        if (
-            _revealStartTime > block.timestamp + 8_640_000 ||
-            _revealInterval > 864_000
-        ) {
-            revert Launchpeg__InvalidRevealDates();
-        }
-        revealBatchSize = _revealBatchSize;
-=======
     ) internal {
->>>>>>> c736d491
         collectionSize = _collectionSize;
         intCollectionSize = int128(int256(_collectionSize));
         _setRevealBatchSize(_revealBatchSize);
